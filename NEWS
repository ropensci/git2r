--- conflicted
+++ resolved
@@ -1,8 +1,6 @@
 git2r (development version)
 ---------------------------
 
-<<<<<<< HEAD
-=======
 git2r 0.27.1
 ------------
 
@@ -10,7 +8,6 @@
 
 * Fixed the CITATION file to pass 'R CMD check' without a NOTE.
 
->>>>>>> 1b1ba566
 git2r 0.27.0
 ------------
 
