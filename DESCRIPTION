Package: git2r
Title: Provides Access to Git Repositories
Description: Interface to the 'libgit2' library, which is a pure C
    implementation of the 'Git' core methods. Provides access to 'Git'
    repositories to extract data and running some basic 'Git'
    commands.
<<<<<<< HEAD
Version: 0.26.1.9001
=======
Version: 0.27.0
>>>>>>> 134ce2be
License: GPL-2
Copyright: See COPYRIGHTS file.
URL: https://docs.ropensci.org/git2r (website),
    https://github.com/ropensci/git2r
BugReports: https://github.com/ropensci/git2r/issues
Maintainer: Stefan Widgren <stefan.widgren@gmail.com>
Author: See AUTHORS file.
Imports:
    graphics,
    utils
Depends:
    R (>= 3.1)
Suggests:
    getPass
Type: Package
LazyData: true
Biarch: true
NeedsCompilation: yes
SystemRequirements: By default, git2r uses a system installation of
    the libgit2 headers and library. However, if a system installation
    is not available, builds and uses a bundled version of the libgit2
    source. zlib headers and library. OpenSSL headers and library
    (non-macOS). LibSSH2 (optional on non-Windows) to enable the SSH
    transport.
Collate:
    'blame.R'
    'blob.R'
    'branch.R'
    'bundle_r_package.R'
    'checkout.R'
    'commit.R'
    'config.R'
    'contributions.R'
    'credential.R'
    'diff.R'
    'fetch.R'
    'git2r.R'
    'index.R'
    'libgit2.R'
    'merge.R'
    'note.R'
    'odb.R'
    'plot.R'
    'pull.R'
    'punch_card.R'
    'push.R'
    'reference.R'
    'reflog.R'
    'refspec.R'
    'remote.R'
    'repository.R'
    'reset.R'
    'revparse.R'
    'sha.R'
    'signature.R'
    'stash.R'
    'status.R'
    'tag.R'
    'time.R'
    'tree.R'
    'when.R'
Encoding: UTF-8
RoxygenNote: 7.1.0<|MERGE_RESOLUTION|>--- conflicted
+++ resolved
@@ -4,11 +4,7 @@
     implementation of the 'Git' core methods. Provides access to 'Git'
     repositories to extract data and running some basic 'Git'
     commands.
-<<<<<<< HEAD
-Version: 0.26.1.9001
-=======
-Version: 0.27.0
->>>>>>> 134ce2be
+Version: 0.27.0.9000
 License: GPL-2
 Copyright: See COPYRIGHTS file.
 URL: https://docs.ropensci.org/git2r (website),
